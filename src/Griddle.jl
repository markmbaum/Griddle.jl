--- conflicted
+++ resolved
@@ -18,13 +18,8 @@
 
 priorgrid(prior::UD, args...) = prior |> support
 
-<<<<<<< HEAD
-function priorgrid(prior::UC; n::Int=101, q::Real=0.975)::Vector{Float64}
-    @assert 0 < q < 1 "The quantile used for prior range selection must be greater than zero and less than one, but you chose $q. This number should be a small number close to zero, like q=1e-2, which will select a range of values between the prior distribution's qth and (1-q)th quantiles, unless it is bounded on one or both ends."
-=======
 function priorgrid(prior::UC; n::Int=101, q::Real=0.99)
-    @assert 0 < q < 1 "The quantile used for prior range selection must be greater than zero and less than one, but you chose $q. This number selects  the middle qth of the probabibility mass for the grid of prior/parameter values, unless it is bounded on one or both ends."
->>>>>>> 2db62f54
+    @assert 0 < q < 1 "The quantile used for prior range selection must be greater than zero and less than one, but you chose $q. This number selects the middle qth of the probabibility mass for the grid of prior/parameter values, unless it is bounded on one or both ends."
     range(
         gridlimit(prior |> support |> minimum, quantile(prior, (1 - q)/2)),
         gridlimit(prior |> support |> maximum, quantile(prior, (1 + q)/2)),
